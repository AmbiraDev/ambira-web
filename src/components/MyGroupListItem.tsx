--- conflicted
+++ resolved
@@ -13,21 +13,6 @@
 }
 
 export const MyGroupListItem: React.FC<MyGroupListItemProps> = ({ group }) => {
-<<<<<<< HEAD
-  // Mobile: Truncate group name if longer than 30 characters
-  const displayNameMobile =
-    group.name.length > 30 ? group.name.substring(0, 30) + '...' : group.name;
-
-  // Desktop: Truncate group name if longer than 60 characters
-  const displayNameDesktop =
-    group.name.length > 60 ? group.name.substring(0, 60) + '...' : group.name;
-
-  // Mobile: Truncate location if longer than 20 characters
-  const displayLocationMobile =
-    group.location && group.location.length > 20
-      ? group.location.substring(0, 20) + '...'
-      : group.location;
-=======
   // Mobile: Truncate group name if longer than configured length
   const displayNameMobile = truncateText(
     group.name,
@@ -45,24 +30,15 @@
     group.location,
     GROUP_DISPLAY_CONFIG.TRUNCATE_LENGTHS.LOCATION_MOBILE
   );
->>>>>>> 7da3bfb7
 
   // Desktop: Don't truncate location
   const displayLocationDesktop = group.location;
 
-<<<<<<< HEAD
-  // Desktop: Truncate description if longer than 150 characters
-  const displayDescription =
-    group.description && group.description.length > 150
-      ? group.description.substring(0, 150) + '...'
-      : group.description;
-=======
   // Desktop: Truncate description if longer than configured length
   const displayDescription = truncateText(
     group.description,
     GROUP_DISPLAY_CONFIG.TRUNCATE_LENGTHS.DESCRIPTION_DESKTOP
   );
->>>>>>> 7da3bfb7
 
   return (
     <Link
