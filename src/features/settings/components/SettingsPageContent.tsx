--- conflicted
+++ resolved
@@ -211,15 +211,11 @@
           Object.keys(socialLinks).length > 0 ? socialLinks : undefined,
         profileVisibility: formData.profileVisibility,
       });
-<<<<<<< HEAD
 
       // Invalidate auth cache to refresh user data
       await queryClient.invalidateQueries({ queryKey: AUTH_KEYS.session() });
 
       toast.success('Profile updated successfully!');
-=======
-      toast.success('Profile updated');
->>>>>>> 46b1ff40
       setSaved(true);
       setIsSaving(false);
     } catch (err: unknown) {
@@ -235,15 +231,11 @@
       await firebaseUserApi.updateProfile({
         profileVisibility: formData.profileVisibility,
       });
-<<<<<<< HEAD
 
       // Invalidate auth cache to refresh user data
       await queryClient.invalidateQueries({ queryKey: AUTH_KEYS.session() });
 
       toast.success('Privacy settings updated successfully!');
-=======
-      toast.success('Privacy settings updated');
->>>>>>> 46b1ff40
       setSaved(true);
       setIsSaving(false);
     } catch (err: unknown) {
@@ -269,12 +261,8 @@
     try {
       setIsDeleting(true);
       await firebaseUserApi.deleteAccount();
-<<<<<<< HEAD
       toast.success('Account deleted successfully');
-=======
-      toast.success('Account deleted');
       // The logout will happen automatically as part of deleteAccount
->>>>>>> 46b1ff40
     } catch (err: unknown) {
       console.error('Delete account error:', err);
       toast.error('Failed to delete account');
@@ -348,7 +336,6 @@
         </div>
       </div>
 
-<<<<<<< HEAD
       {/* Name */}
       <div>
         <label
@@ -387,11 +374,6 @@
             disabled
             className="w-full pl-8 pr-4 py-2 border border-gray-300 rounded-lg bg-gray-50 text-gray-500 cursor-not-allowed"
           />
-=======
-        {/* Mobile Header */}
-        <div className="md:hidden">
-          <MobileHeader title="Settings" showBackButton={true} />
->>>>>>> 46b1ff40
         </div>
         <p className="text-xs text-gray-500 mt-1">
           Username cannot be changed - it&apos;s your unique identifier
@@ -706,7 +688,7 @@
 
         {/* Mobile Header */}
         <div className="md:hidden">
-          <MobileHeader title="Settings" />
+          <MobileHeader title="Settings" showBackButton={true} />
         </div>
 
         {/* Desktop Two-Column Layout */}
