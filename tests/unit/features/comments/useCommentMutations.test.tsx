--- conflicted
+++ resolved
@@ -47,17 +47,9 @@
 
   const mockUser = {
     id: 'user123',
-    email: 'test@example.com',
-    name: 'Test User',
     username: 'testuser',
-<<<<<<< HEAD
-    profilePicture: 'https://example.com/avatar.jpg',
-    createdAt: new Date('2024-01-01'),
-    updatedAt: new Date('2024-01-01'),
-=======
     name: 'Test User',
     profilePicture: 'https://example.com/avatar.jpg',
->>>>>>> ae42f9a1
   };
 
   const mockComment: CommentWithDetails = {
